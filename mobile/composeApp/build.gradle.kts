--- conflicted
+++ resolved
@@ -61,11 +61,8 @@
             implementation(libs.androidx.activity.compose)
             implementation(libs.androidx.core.splashscreen)
             implementation(libs.material)
-<<<<<<< HEAD
-=======
             
             // Firebase for Android - moved to conditional dependencies section
->>>>>>> 1acd50cf
         }
         commonMain.dependencies {
             implementation(compose.runtime)

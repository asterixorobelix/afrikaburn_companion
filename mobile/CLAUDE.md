# CLAUDE.md

This file provides guidance to Claude Code (claude.ai/code) when working with code in this repository.

## Project Overview

This is a Kotlin Multiplatform project, targeting Android and iOS platforms. 

## Build Commands

### Building and Running

1. **Build the entire project**:
   ```bash
   ./gradlew build
   ```

2. **Run on Android**:
   ```bash
   ./gradlew composeApp:installDebug
   ```

3. **Build for iOS**:
   ```bash
   ./gradlew :composeApp:assembleReleaseXCFramework
   ```
   Then open the Xcode project in `iosApp` directory and run it from there.

4. **Clean build**:
   ```bash
   ./gradlew clean
   ```

### Code Quality & Testing

5. **Run tests**:
   ```bash
   # Android/JVM unit tests (recommended)
   ./gradlew :composeApp:testDebugUnitTest
   
   # All tests (may have platform compatibility issues)
   ./gradlew test
   ```

6. **Run code quality analysis**:
   ```bash
   ./gradlew detekt
   ```

7. **Combined quality check**:
   ```bash
   ./gradlew :composeApp:testDebugUnitTest detekt
   ```

<<<<<<< HEAD
### Gradle Wrapper Notes

- If you encounter `ClassNotFoundException: org.gradle.wrapper.GradleWrapperMain`, the gradle wrapper jar may be corrupted
- To fix: Install gradle via SDKMAN and regenerate wrapper:
  ```bash
  curl -s "https://get.sdkman.io" | bash
  source "$HOME/.sdkman/bin/sdkman-init.sh"
  sdk install gradle 8.11.1
  gradle wrapper
  ```
=======
8. **Pre-commit validation** (MANDATORY before all commits):
   ```bash
   ./gradlew detekt test
   ```
   
9. **Fix detekt issues automatically** (when possible):
   ```bash
   ./gradlew detektFormat
   ```
>>>>>>> e95c59aa

## Architecture Overview

### Project Structure
- `/composeApp` - Contains code shared across platforms:
  - `commonMain` - Common code for all platforms
  - `androidMain` - Android-specific code
  - `iosMain` - iOS-specific code
- `/iosApp` - iOS application entry point

### Key Architectural Components

1. **Dependency Injection**
   - Uses Koin for dependency injection
   - ViewModels and services are registered in `ViewModelModule.kt`

2. **UI Architecture**
   - Uses Compose Multiplatform for UI

## Important Details

1. **ALWAYS Check Git Branch First**
   - **MANDATORY**: Before investigating any errors, failures, or issues, ALWAYS run `git branch` to confirm which branch you're working on
   - **CRITICAL**: Different branches may have different code states, dependencies, or configurations
   - **PREVENTS CONFUSION**: This ensures you're not debugging issues that don't exist on the current branch
   - **Example workflow**:
     ```bash
     git branch  # Check current branch first
     git status  # Then check working directory status
     # Only then investigate specific errors or failures
     ```

2. **Serialization**
   - Uses Kotlinx Serialization with lenient parsing
   - JSON model classes use `@SerialName` annotations to map fields

3. **Code Quality & CI/CD**
   - **CRITICAL**: Run `./gradlew detekt test` before every commit
   - Automated test execution on all pull requests
   - Detekt static analysis with mobile-specific rules
   - Comprehensive reporting in PR comments
   - Artifact generation for detailed test/quality reports
   - 7-day retention for downloadable reports
   - **ZERO TOLERANCE**: All detekt issues must be resolved before merging

**What is this project?**
A Compose Multiplatform mobile app (iOS + Android) for AfrikaBurn, the South African regional Burning Man event. The app helps participants navigate the event, discover artworks and theme camps, plan their experience, and survive in the harsh Tankwa Karoo desert environment.

## 🏗️ Architecture Decisions

### Technology Stack
- **Frontend**: Compose Multiplatform with shared UI
- **Backend**: Ktor Server (Kotlin) with PostgreSQL + PostGIS
- **Local Database**: SQLDelight for cross-platform local storage
- **Networking**: Ktor Client with robust offline caching
- **DI**: Koin for dependency injection
- **State Management**: ViewModel + StateFlow/Compose State

### Architecture Pattern
```
┌─────────────────────────────────────┐
│           Presentation Layer        │
│  (Compose UI + ViewModels/State)    │
├─────────────────────────────────────┤
│            Domain Layer             │
│    (Use Cases + Entities)           │
├─────────────────────────────────────┤
│             Data Layer              │
│  (Repositories + Data Sources)      │
└─────────────────────────────────────┘
```

**Why Clean Architecture?**
- Clear separation of concerns for testability
- Platform-agnostic business logic
- Easy to add new features without breaking existing code
- Supports offline-first approach with repository pattern

## 🔧 Development Guidelines

### Code Style
- Follow Kotlin coding conventions
- Use Compose best practices
- Prefer immutable data structures
- Write comprehensive tests

### Material Design 3 Implementation Rules
**MANDATORY for all AI assistants working on this mobile project:**

1. **Theme Structure**:
   ```kotlin
   // AppTheme is ONLY declared at the app level in App.kt
   @Composable
   fun App() {
       AppTheme {
           // Your UI content here - screens inherit theme automatically
       }
   }
   
   // ❌ WRONG - Do NOT wrap individual screens in AppTheme
   @Composable
   fun MyScreen() {
       AppTheme {  // <- This is INCORRECT
           // content
       }
   }
   
   // ✅ CORRECT - Screens inherit theme from App.kt
   @Composable
   fun MyScreen() {
       Column {  // <- Start directly with layout
           // content uses MaterialTheme.* automatically
       }
   }
   ```

2. **Color System** (NEVER hardcode colors):
   ```kotlin
   // ✅ CORRECT - Use Material colorScheme
   MaterialTheme.colorScheme.primary
   MaterialTheme.colorScheme.secondary
   MaterialTheme.colorScheme.surface
   MaterialTheme.colorScheme.background
   MaterialTheme.colorScheme.onPrimary
   MaterialTheme.colorScheme.onSurface
   
   // ❌ WRONG - Never hardcode colors
   Color.Blue
   Color(0xFF123456)
   ```

3. **Typography System** (NEVER hardcode text styles):
   ```kotlin
   // ✅ CORRECT - Use Material typography
   MaterialTheme.typography.displayLarge     // 57sp - Large display text
   MaterialTheme.typography.displayMedium    // 45sp - Medium display text
   MaterialTheme.typography.displaySmall     // 36sp - Small display text
   MaterialTheme.typography.headlineLarge    // 32sp - Large headlines
   MaterialTheme.typography.headlineMedium   // 28sp - Medium headlines
   MaterialTheme.typography.headlineSmall    // 24sp - Small headlines
   MaterialTheme.typography.titleLarge       // 22sp - Large titles
   MaterialTheme.typography.titleMedium      // 16sp - Medium titles
   MaterialTheme.typography.titleSmall       // 14sp - Small titles
   MaterialTheme.typography.bodyLarge        // 16sp - Large body text
   MaterialTheme.typography.bodyMedium       // 14sp - Medium body text
   MaterialTheme.typography.bodySmall        // 12sp - Small body text
   MaterialTheme.typography.labelLarge       // 14sp - Large labels
   MaterialTheme.typography.labelMedium      // 12sp - Medium labels
   MaterialTheme.typography.labelSmall       // 11sp - Small labels
   
   // ❌ WRONG - Never hardcode text styles
   fontSize = 16.sp
   fontWeight = FontWeight.Bold
   ```

4. **Shape System** (Use for all components):
   ```kotlin
   // ✅ CORRECT - Use Material shapes
   MaterialTheme.shapes.small    // 4.dp - Small components
   MaterialTheme.shapes.medium   // 8.dp - Medium components  
   MaterialTheme.shapes.large    // 16.dp - Large components
   
   // ❌ WRONG - Never hardcode shapes
   RoundedCornerShape(8.dp)
   ```

5. **Spacing and Dimensions**:
   ```kotlin
   // ✅ CORRECT - Always use Dimens object for all spacing and dimensions
   import io.asterixorobelix.afrikaburn.Dimens
   
   .padding(Dimens.paddingMedium)        // Standard content padding (16.dp)
   .padding(Dimens.paddingSmall)         // Small spacing (8.dp)
   .padding(Dimens.paddingLarge)         // Large spacing (24.dp)
   Spacer(modifier = Modifier.height(Dimens.paddingMedium))
   
   // ❌ WRONG - Never hardcode dimensions
   .padding(16.dp)
   .padding(8.dp)
   .padding(24.dp)
   Spacer(modifier = Modifier.height(16.dp))
   
   // Available Dimens values:
   object Dimens {
       // Padding
       val paddingExtraSmall = 4.dp
       val paddingSmall = 8.dp
       val paddingMedium = 16.dp
       val paddingLarge = 24.dp
       
       // Corner Radius
       val cornerRadiusXSmall = 2.dp
       val cornerRadiusSmall = 4.dp
       val cornerRadiusMedium = 8.dp
       val cornerRadiusLarge = 16.dp
       
       // Elevation
       val elevationSmall = 2.dp
       val elevationNormal = 8.dp
       
       // Other dimensions
       val dropdownMaxHeight = 200.dp
   }
   ```

6. **Component Usage Examples**:
   ```kotlin
   // ✅ CORRECT - Proper Material 3 components with Dimens
   import io.asterixorobelix.afrikaburn.Dimens
   
   Button(
       onClick = { },
       colors = ButtonDefaults.buttonColors(
           containerColor = MaterialTheme.colorScheme.primary
       ),
       modifier = Modifier.padding(Dimens.paddingSmall)
   ) {
       Text(
           text = "Button Text",
           style = MaterialTheme.typography.labelLarge,
           color = MaterialTheme.colorScheme.onPrimary
       )
   }
   
   Card(
       modifier = Modifier.fillMaxWidth(),
       colors = CardDefaults.cardColors(
           containerColor = MaterialTheme.colorScheme.surface
       ),
       shape = MaterialTheme.shapes.medium,
       elevation = CardDefaults.cardElevation(defaultElevation = Dimens.elevationSmall)
   ) {
       Column(
           modifier = Modifier.padding(Dimens.paddingMedium),
           verticalArrangement = Arrangement.spacedBy(Dimens.paddingSmall)
       ) {
           Text(
               text = "Card Title",
               style = MaterialTheme.typography.titleMedium,
               color = MaterialTheme.colorScheme.onSurface
           )
           
           Spacer(modifier = Modifier.height(Dimens.paddingExtraSmall))
           
           Text(
               text = "Card content with proper spacing",
               style = MaterialTheme.typography.bodyMedium,
               color = MaterialTheme.colorScheme.onSurface
           )
       }
   }
   ```

**ENFORCEMENT**: Any PR with hardcoded colors, typography, shapes, or dimensions will be rejected. Always use the Material Design 3 theme system and Dimens object for all spacing and dimensions.

**CRITICAL APPTHEME RULE**: `AppTheme` is ONLY declared once in App.kt at the application level. NEVER wrap individual screens or components in `AppTheme` - they inherit theming automatically. Only use `AppTheme` in Preview functions for testing purposes.

### String Resources for Compose Multiplatform
**MANDATORY for all AI assistants working on this mobile project:**

1. **Generated String Resources Pattern**:
   ```kotlin
   // ✅ CORRECT - Use generated string resources
   import org.jetbrains.compose.resources.stringResource
   import afrikaburn.composeapp.generated.resources.Res
   import afrikaburn.composeapp.generated.resources.about_title
   import afrikaburn.composeapp.generated.resources.button_save
   // Import specific resources or use wildcard import
   // import afrikaburn.composeapp.generated.resources.*
   
   @Composable
   fun MyScreen() {
       Text(
           text = stringResource(Res.string.about_title),
           style = MaterialTheme.typography.headlineMedium
       )
   }
   
   // ❌ WRONG - Never hardcode strings
   Text(text = "Welcome to the app")
   ```

2. **String Resource Organization**:
   ```kotlin
   // Define strings in composeResources/values/strings.xml
   <resources>
       <!-- Screen titles -->
       <string name="screen_home_title">Home</string>
       <string name="screen_profile_title">Profile</string>
       
       <!-- Button labels -->
       <string name="button_save">Save</string>
       <string name="button_cancel">Cancel</string>
       <string name="button_delete">Delete</string>
       
       <!-- Messages -->
       <string name="message_loading">Loading...</string>
       <string name="message_error_generic">Something went wrong</string>
       
       <!-- Content descriptions for accessibility -->
       <string name="cd_back_button">Navigate back</string>
       <string name="cd_profile_image">Profile image</string>
   </resources>
   ```

3. **String Resource Usage Examples**:
   ```kotlin
   // ✅ CORRECT - Complete implementation with actual project imports
   import afrikaburn.composeapp.generated.resources.Res
   import afrikaburn.composeapp.generated.resources.screen_profile_title
   import afrikaburn.composeapp.generated.resources.button_save
   import afrikaburn.composeapp.generated.resources.cd_back_button
   
   @Composable
   fun ProfileScreen() {
       AppTheme {
           Column(
               modifier = Modifier
                   .fillMaxSize()
                   .background(MaterialTheme.colorScheme.background)
                   .padding(Dimens.paddingMedium),
               verticalArrangement = Arrangement.spacedBy(Dimens.paddingSmall)
           ) {
               Text(
                   text = stringResource(Res.string.screen_profile_title),
                   style = MaterialTheme.typography.headlineLarge,
                   color = MaterialTheme.colorScheme.onBackground
               )
               
               Button(
                   onClick = { /* save action */ },
                   colors = ButtonDefaults.buttonColors(
                       containerColor = MaterialTheme.colorScheme.primary
                   )
               ) {
                   Text(
                       text = stringResource(Res.string.button_save),
                       style = MaterialTheme.typography.labelLarge,
                       color = MaterialTheme.colorScheme.onPrimary
                   )
               }
               
               IconButton(
                   onClick = { /* back action */ }
               ) {
                   Icon(
                       imageVector = Icons.Default.ArrowBack,
                       contentDescription = stringResource(Res.string.cd_back_button),
                       tint = MaterialTheme.colorScheme.onSurface
                   )
               }
           }
       }
   }
   ```

4. **Parameterized Strings**:
   ```kotlin
   // Define in strings.xml
   <string name="welcome_user">Welcome, %1$s!</string>
   <string name="items_count">You have %1$d items</string>
   
   // Use in Compose
   Text(
       text = stringResource(Res.string.welcome_user, userName),
       style = MaterialTheme.typography.bodyLarge
   )
   
   Text(
       text = stringResource(Res.string.items_count, itemCount),
       style = MaterialTheme.typography.bodyMedium
   )
   ```

5. **Plurals Support**:
   ```kotlin
   // Define in strings.xml
   <plurals name="notification_count">
       <item quantity="zero">No notifications</item>
       <item quantity="one">1 notification</item>
       <item quantity="other">%1$d notifications</item>
   </plurals>
   
   // Use in Compose
   import org.jetbrains.compose.resources.pluralStringResource
   
   Text(
       text = pluralStringResource(Res.plurals.notification_count, count, count),
       style = MaterialTheme.typography.bodyMedium
   )
   ```

6. **Accessibility Content Descriptions**:
   ```kotlin
   // ✅ CORRECT - Always provide content descriptions
   Image(
       painter = painterResource(Res.drawable.profile_placeholder),
       contentDescription = stringResource(Res.string.cd_profile_image),
       modifier = Modifier.size(Dimens.avatarSize)
   )
   
   FloatingActionButton(
       onClick = { /* add action */ }
   ) {
       Icon(
           imageVector = Icons.Default.Add,
           contentDescription = stringResource(Res.string.cd_add_button)
       )
   }
   ```

7. **String Resource File Structure**:
   ```
   composeApp/src/commonMain/composeResources/
   ├── values/
   │   └── strings.xml           # Default (English)
   ├── values-es/
   │   └── strings.xml           # Spanish
   ├── values-fr/
   │   └── strings.xml           # French
   └── values-de/
       └── strings.xml           # German
   ```

**CRITICAL RULES**:
- **NEVER** hardcode strings in UI components
- **ALWAYS** use `stringResource(Res.string.your_string_key)`
- **ALWAYS** provide content descriptions for accessibility
- **ORGANIZE** strings logically by screens, components, or functionality
- **USE** parameterized strings for dynamic content
- **SUPPORT** plurals when dealing with counts
- **FOLLOW** consistent naming: `screen_name_element`, `button_action`, `message_type`, `cd_description`

**ENFORCEMENT**: Any PR with hardcoded strings will be rejected. All user-facing text must use the Compose Multiplatform string resource system.

### Compose Preview Requirements
**MANDATORY for all AI assistants working on this mobile project:**

#### Always Add Preview Composables - One Preview Per File
Every new Composable function MUST include corresponding `@Preview` functions for development and design validation. **CRITICAL**: Each file can only contain ONE `@Preview` function.

1. **File Structure Requirements**:
   ```kotlin
   // ✅ CORRECT - One Composable, One Preview per file
   
   // File: MyComponent.kt
   import org.jetbrains.compose.ui.tooling.preview.Preview
   import io.asterixorobelix.afrikaburn.AppTheme
   
   @Composable
   fun MyComponent() {
       // Your composable content - inherits theme from App.kt
   }
   
   @Preview
   @Composable
   private fun MyComponentPreview() {
       AppTheme {  // Only use AppTheme in previews for testing
           MyComponent()
       }
   }
   
   // ❌ WRONG - Multiple Previews in same file
   // @Preview fun AnotherPreview() { ... }  // This would be rejected
   ```

2. **Component Separation Pattern**:
   ```kotlin
   // ✅ CORRECT - Separate files for each component
   
   // File: AboutPageContent.kt
   @Composable
   fun AboutPageContent(title: String, content: String) {
       // Component implementation
   }
   
   @Preview
   @Composable
   private fun AboutPageContentPreview() {
       AppTheme {
           AboutPageContent(
               title = "Welcome to AfrikaBurn",
               content = "Your companion app for the AfrikaBurn experience in the Tankwa Karoo."
           )
       }
   }
   
   // File: PageIndicator.kt (separate file)
   @Composable
   fun PageIndicator(currentPage: Int, totalPages: Int) {
       // Component implementation
   }
   
   @Preview
   @Composable
   private fun PageIndicatorPreview() {
       AppTheme {
           // Show multiple states in ONE preview
           Column {
               PageIndicator(currentPage = 0, totalPages = 4)
               PageIndicator(currentPage = 2, totalPages = 4) 
           }
       }
   }
   ```

3. **Preview Best Practices**:
   - **ALWAYS** wrap previews in `AppTheme` for accurate theming
   - **USE** realistic sample data, not Lorem Ipsum
   - **INCLUDE** multiple states within ONE preview when relevant (selected/unselected, different data)
   - **MAKE** previews `private` to keep them internal to the file
   - **PROVIDE** meaningful preview names ending with "Preview"
   - **USE** proper background colors for visibility
   - **SHOW** edge cases like long text, empty states, error states
   - **CREATE** separate files when you need multiple distinct Composables

4. **Multi-State Single Preview Example**:
   ```kotlin
   // File: MyButton.kt
   @Preview
   @Composable
   private fun MyButtonPreview() {
       AppTheme {
           Column(
               modifier = Modifier
                   .background(MaterialTheme.colorScheme.background)
                   .padding(Dimens.paddingMedium),
               verticalArrangement = Arrangement.spacedBy(Dimens.paddingSmall)
           ) {
               // Show ALL states in ONE preview
               MyButton(text = "Normal", enabled = true)
               MyButton(text = "Disabled", enabled = false)
               MyButton(text = "Very Long Button Text That Might Wrap", enabled = true)
           }
       }
   }
   ```

**CRITICAL RULES**:
- **ALWAYS** import `org.jetbrains.compose.ui.tooling.preview.Preview` when creating Composables (Compose Multiplatform)
- **ALWAYS** import `io.asterixorobelix.afrikaburn.AppTheme` for preview theming
- **NEVER** create Composables without corresponding previews
- **NEVER** put multiple `@Preview` functions in the same file
- **ALWAYS** create separate files for each distinct Composable component
- **ALWAYS** use `AppTheme` wrapper in previews
- **INCLUDE** all major component states within ONE preview function
- **USE** realistic data from the AfrikaBurn context
- **MAKE** previews visible in Android Studio design panel

**FILE STRUCTURE REQUIREMENT**:
```
ui/about/
├── AboutScreen.kt          // Main screen + ONE preview
├── AboutPageContent.kt     // Component + ONE preview  
├── PageIndicator.kt        // Component + ONE preview
└── SomeOtherComponent.kt   // Component + ONE preview
```

**ENFORCEMENT**: Any PR with multiple `@Preview` functions in a single file will be rejected. Any PR with new Composables lacking proper `@Preview` functions and required imports will be rejected.

### Data Class Organization
**MANDATORY for all AI assistants working on this mobile project:**

#### Always Place Data Classes in Separate Files in Models Folder
All data classes must be organized in individual files within the `models` package for better maintainability and reusability.

1. **Models Folder Structure**:
   ```
   composeApp/src/commonMain/kotlin/io/asterixorobelix/afrikaburn/models/
   ├── Artist.kt
   ├── ProjectItem.kt
   ├── TabDataSource.kt
   └── [OtherModel].kt
   ```

2. **One Data Class Per File Rule**:
   ```kotlin
   // ✅ CORRECT - Each data class in its own file
   
   // File: models/Artist.kt
   package io.asterixorobelix.afrikaburn.models
   
   import kotlinx.serialization.SerialName
   import kotlinx.serialization.Serializable
   
   @Serializable
   data class Artist(
       @SerialName("s") val name: String = ""
   )
   
   // File: models/ProjectItem.kt
   package io.asterixorobelix.afrikaburn.models
   
   import kotlinx.serialization.SerialName
   import kotlinx.serialization.Serializable
   
   @Serializable
   data class ProjectItem(
       @SerialName("Name") val name: String,
       @SerialName("Description") val description: String,
       @SerialName("Artist") val artist: Artist = Artist(),
       @SerialName("code") val code: String = "",
       @SerialName("status") val status: String = ""
   )
   ```

3. **Import Models in UI Files**:
   ```kotlin
   // ✅ CORRECT - Import models from dedicated package
   import io.asterixorobelix.afrikaburn.models.Artist
   import io.asterixorobelix.afrikaburn.models.ProjectItem
   import io.asterixorobelix.afrikaburn.models.TabDataSource
   
   @Composable
   fun ProjectsScreen() {
       // Use imported models
       var projects by remember { mutableStateOf<List<ProjectItem>?>(null) }
   }
   
   // ❌ WRONG - Data classes defined in UI files
   @Composable
   fun SomeScreen() {
       // UI implementation
   }
   
   data class SomeModel(val name: String) // <- This is INCORRECT
   ```

4. **Serialization Best Practices**:
   ```kotlin
   // ✅ CORRECT - Proper serialization annotations
   @Serializable
   data class Event(
       @SerialName("Name") val name: String,
       @SerialName("Description") val description: String,
       @SerialName("Artist") val artist: Artist = Artist(),
       @SerialName("code") val code: String = "",
       @SerialName("status") val status: String = ""
   )
   
   // ✅ CORRECT - Non-serializable internal models
   data class TabDataSource(
       val fileName: String,
       val displayName: String
   )
   ```

5. **File Naming Conventions**:
   - Use PascalCase for file names matching the data class name
   - File name must exactly match the data class name
   - Examples: `Artist.kt`, `ProjectItem.kt`, `EventDetails.kt`

**CRITICAL RULES**:
- **NEVER** define data classes in UI files (screens, components)
- **ALWAYS** create a separate file for each data class in the `models` package
- **ALWAYS** use proper package declaration: `package io.asterixorobelix.afrikaburn.models`
- **INCLUDE** appropriate serialization annotations when needed
- **IMPORT** models explicitly in files that use them
- **FOLLOW** consistent naming conventions

**ENFORCEMENT**: Any PR with data classes defined outside the `models` package or multiple data classes in a single file will be rejected. All data models must be properly organized for maintainability and reusability.

### Dimensions and Spacing Management
**MANDATORY for all AI assistants working on this mobile project:**

#### Always Use Dimens Object for All Spacing and Dimensions
All spacing, padding, margins, sizes, and other dimensions must use the centralized Dimens object for consistency and maintainability.

1. **Required Import and Usage**:
   ```kotlin
   // ✅ CORRECT - Always import and use Dimens
   import io.asterixorobelix.afrikaburn.Dimens
   
   @Composable
   fun MyComponent() {
       Column(
           modifier = Modifier
               .fillMaxWidth()
               .padding(Dimens.paddingMedium),
           verticalArrangement = Arrangement.spacedBy(Dimens.paddingSmall)
       ) {
           Card(
               modifier = Modifier.fillMaxWidth(),
               elevation = CardDefaults.cardElevation(defaultElevation = Dimens.elevationSmall)
           ) {
               Text(
                   text = "Content",
                   modifier = Modifier.padding(Dimens.paddingMedium)
               )
           }
           
           Spacer(modifier = Modifier.height(Dimens.paddingLarge))
       }
   }
   
   // ❌ WRONG - Never hardcode dimensions
   Column(
       modifier = Modifier.padding(16.dp), // INCORRECT
       verticalArrangement = Arrangement.spacedBy(8.dp) // INCORRECT
   ) {
       // content
   }
   ```

2. **Available Dimens Values**:
   ```kotlin
   object Dimens {
       // Padding - Use for margins, padding, spacing
       val paddingExtraSmall = 4.dp
       val paddingSmall = 8.dp
       val paddingMedium = 16.dp
       val paddingLarge = 24.dp
       
       // Corner Radius - Use for shape definitions
       val cornerRadiusXSmall = 2.dp
       val cornerRadiusSmall = 4.dp
       val cornerRadiusMedium = 8.dp
       val cornerRadiusLarge = 16.dp
       
       // Elevation - Use for card and surface elevation
       val elevationSmall = 2.dp
       val elevationNormal = 8.dp
       
       // Specific Dimensions
       val dropdownMaxHeight = 200.dp
   }
   ```

3. **Common Usage Patterns**:
   ```kotlin
   // ✅ CORRECT - Standard spacing patterns
   
   // Screen-level padding
   .padding(Dimens.paddingMedium)
   
   // Component spacing
   verticalArrangement = Arrangement.spacedBy(Dimens.paddingSmall)
   
   // Card content padding
   .padding(Dimens.paddingMedium)
   
   // Small gaps between elements
   Spacer(modifier = Modifier.height(Dimens.paddingSmall))
   
   // Large section separators
   Spacer(modifier = Modifier.height(Dimens.paddingLarge))
   
   // Card elevation
   elevation = CardDefaults.cardElevation(defaultElevation = Dimens.elevationSmall)
   ```

4. **Adding New Dimensions**:
   ```kotlin
   // ✅ CORRECT - Add new dimensions to existing Dimens object in Theme.kt
   object Dimens {
       // Existing dimensions...
       
       // New dimensions (add with descriptive names)
       val iconSizeSmall = 16.dp
       val iconSizeMedium = 24.dp
       val iconSizeLarge = 32.dp
       val searchBarHeight = 56.dp
       val tabBarHeight = 48.dp
   }
   
   // ❌ WRONG - Never create separate dimension objects or hardcode
   object MyComponentDimens { // INCORRECT
       val customPadding = 12.dp
   }
   
   val customSize = 20.dp // INCORRECT
   ```

**CRITICAL RULES**:
- **NEVER** hardcode any dimension values (dp values) in Composables
- **ALWAYS** import and use `io.asterixorobelix.afrikaburn.Dimens`
- **ALWAYS** use appropriate Dimens values for spacing, padding, margins, sizes
- **ADD** new dimensions to the existing Dimens object in Theme.kt when needed
- **USE** descriptive names when adding new dimensions
- **MAINTAIN** consistency across the app by using standard Dimens values

**ENFORCEMENT**: Any PR with hardcoded dimension values will be rejected. All spacing and dimensions must use the centralized Dimens object for maintainability and design consistency.

### Testing Strategy
- Unit tests for business logic (80%+ coverage)
- Integration tests for repositories
- UI tests for critical user flows
- Manual testing on real devices

### Crash Reporting & Logging
**MANDATORY for all AI assistants working on this mobile project:**

#### Crash Logging Service
This project uses **Firebase Crashlytics** for comprehensive crash reporting across Android and iOS platforms.

#### Setup Requirements
1. **Firebase Configuration**:
   ```bash
   # Copy template and configure with your Firebase project
   cp google-services.json.template composeApp/google-services.json
   # Update with your actual Firebase project credentials
   ```

2. **iOS Configuration** (for production):
   - Add `GoogleService-Info.plist` to `iosApp/iosApp/`
   - Configure Firebase iOS SDK in native iOS code

#### Usage Patterns
```kotlin
// ✅ CORRECT - Always inject crash logger via Koin
@Composable
fun MyScreen() {
    val crashLogger: CrashLogger = koinInject()
    
    LaunchedEffect(Unit) {
        crashLogger.setCustomKey("screen", "MyScreen")
    }
    
    AppTheme {
        // Handle errors gracefully
        try {
            // Your UI code
        } catch (e: Exception) {
            crashLogger.logException(e, "Error in MyScreen")
            // Show user-friendly error message
        }
    }
}

// ✅ CORRECT - ViewModel error handling
class MyViewModel(
    private val crashLogger: CrashLogger
) : ViewModel() {
    
    fun performAction() {
        viewModelScope.launch {
            try {
                // Business logic
            } catch (e: Exception) {
                crashLogger.logException(e, "Error in performAction")
                // Handle error state
            }
        }
    }
}
```

#### Required Practices
1. **Error Boundaries**: Always wrap risky operations in try-catch
2. **Context Logging**: Use `setCustomKey()` to add context
3. **User Identification**: Call `setUserId()` when user logs in
4. **Non-Fatal Exceptions**: Log non-fatal errors with `logException()`
5. **Custom Messages**: Use `log()` for important app events

#### Platform-Specific Features
- **Android**: Full Firebase Crashlytics integration with symbolication
- **iOS**: Basic NSLog implementation (expandable to Firebase iOS SDK)

#### Testing
```kotlin
// ✅ For testing crash reporting (DEBUG ONLY)
if (BuildConfig.DEBUG) {
    crashLogger.testCrash() // This will trigger a test crash
}
```

**ENFORCEMENT**: All error-prone operations must include proper crash logging.

### Dependency Management with Version Catalogs
**MANDATORY for all AI assistants working on this mobile project:**

#### Always Use libs.versions.toml
This project uses Gradle Version Catalogs for centralized dependency management. **NEVER** add dependencies directly to build.gradle.kts files.

#### Required Pattern for Adding Dependencies

1. **Add Version to libs.versions.toml**:
   ```toml
   [versions]
   retrofit = "2.9.0"
   okhttp = "4.12.0"
   ```

2. **Add Library Declaration**:
   ```toml
   [libraries]
   retrofit-core = { module = "com.squareup.retrofit2:retrofit", version.ref = "retrofit" }
   retrofit-gson = { module = "com.squareup.retrofit2:converter-gson", version.ref = "retrofit" }
   okhttp-bom = { module = "com.squareup.okhttp3:okhttp-bom", version.ref = "okhttp" }
   okhttp-core = { module = "com.squareup.okhttp3:okhttp" }
   ```

3. **Add Plugin Declaration (if needed)**:
   ```toml
   [plugins]
   kotlin-serialization = { id = "org.jetbrains.kotlin.plugin.serialization", version.ref = "kotlin" }
   ```

4. **Use in build.gradle.kts**:
   ```kotlin
   // ✅ CORRECT - Use version catalog references
   implementation(libs.retrofit.core)
   implementation(libs.retrofit.gson)
   implementation(platform(libs.okhttp.bom))
   implementation(libs.okhttp.core)
   
   // ❌ WRONG - Never hardcode dependencies
   implementation("com.squareup.retrofit2:retrofit:2.9.0")
   implementation("com.squareup.okhttp3:okhttp:4.12.0")
   ```

#### Version Catalog Benefits
- **Centralized Management**: All versions in one place
- **Type Safety**: IDE autocompletion and compile-time validation
- **Consistency**: Same versions across all modules
- **Easy Updates**: Update version once, affects all modules
- **Build Performance**: Better dependency resolution

#### Existing Dependencies Pattern
The project already follows this pattern. Example from current setup:
```toml
[versions]
koinVersion = "4.0.4"
kotlin = "2.1.21"
androidx-lifecycle = "2.9.0"

[libraries]
koin-core = { module = "io.insert-koin:koin-core", version.ref = "koinVersion" }
koin-compose = { module = "io.insert-koin:koin-compose", version.ref = "koinCompose" }
androidx-lifecycle-viewmodel = { module = "org.jetbrains.androidx.lifecycle:lifecycle-viewmodel", version.ref = "androidx-lifecycle" }
```

#### Usage in Build Files
```kotlin
// In composeApp/build.gradle.kts
commonMain.dependencies {
    implementation(libs.koin.core)
    implementation(libs.koin.compose)
}

androidMain.dependencies {
    // For BOM dependencies, use direct strings with version from catalog
    implementation(platform("com.google.firebase:firebase-bom:33.15.0"))
    implementation("com.google.firebase:firebase-crashlytics")
    implementation("com.google.firebase:firebase-analytics")
    
    // For regular dependencies, use version catalog
    implementation(libs.androidx.activity.compose)
    implementation(libs.material)
}
```

#### Special Cases: BOM Dependencies
For Bill of Materials (BOM) dependencies like Firebase, use this pattern:
```kotlin
// ✅ CORRECT - Version catalog BOMs
   implementation(project.dependencies.platform(libs.firebase.bom))
   implementation(libs.firebase.crashlytics)
   implementation(libs.firebase.analytics)

// ❌ AVOID - BOM with hardcoded version 
   implementation(platform("com.google.firebase:firebase-bom:33.15.0"))
   implementation("com.google.firebase:firebase-crashlytics")
   implementation("com.google.firebase:firebase-analytics")
```

**CRITICAL RULES**:
- **NEVER** add dependencies directly to build.gradle.kts
- **ALWAYS** define versions in `[versions]` section first
- **ALWAYS** create library aliases in `[libraries]` section
- **USE** descriptive names with dots (e.g., `retrofit.core`, `okhttp.logging`)
- **GROUP** related dependencies with common prefixes
- **UPDATE** existing dependencies by modifying libs.versions.toml only

**ENFORCEMENT**: Any PR adding dependencies without using the version catalog will be rejected.

### Platform-Specific Notes

#### Android
- Min SDK 24 (Android 7.0)
- Target latest stable SDK
- Use Material 3 design system
- Support for foldable devices

#### iOS
- iOS 14+ minimum
- Support iPhone and iPad
- Follow Apple HIG
- Optimize for different screen sizes

## 🔄 CI/CD Pipeline

### Current Automation
- ✅ **Automated testing** on every PR with detailed reporting
- ✅ **Code quality analysis** using Detekt with mobile-specific rules
- ✅ **Comprehensive PR comments** with test results and artifact links
- ✅ **Multi-platform builds** (Android APK + iOS XCFramework)
- ✅ **Artifact uploads** with 7-day retention for detailed analysis
- 🔄 Beta deployments on main branch merges (planned)
- ✅ Production releases via Git tags
- ✅ Security scanning and dependency updates

### Quality Gates
- ✅ **Code quality** (Detekt with custom mobile rules)
- ✅ **Test execution** with pass/fail reporting
- ✅ **Build verification** for both Debug and Release variants
- ✅ **Performance checks** (APK size monitoring)
- 🔄 Test coverage tracking (planned)
- ✅ Security scanning (planned)

### 📊 What You Get in PRs
- **Automated test result comments** with pass/fail breakdowns
- **Code quality analysis** with issue counts and guidance
- **Direct links to detailed reports** via artifacts
- **Clear action items** when issues are found
- **Status indicators** (✅ ❌ ⚠️) for quick assessment

## 🤝 Contribution Guidelines

### For AI Assistants
- **MANDATORY**: Run `./gradlew detekt` after ALL code changes are complete
- **CRITICAL**: Never commit code with detekt violations - always fix issues first
- Always consider offline-first constraints
- Follow established architecture patterns
- Write comprehensive tests for new features (CI will validate)
- Consider battery and performance impact
- Ensure accessibility compliance
- **CRITICAL: Material Design Theme System Requirements**
  - **ALWAYS** use `AppTheme` as the root theme for all UI components
  - **MANDATORY** use Material 3 design tokens:
    - `MaterialTheme.colorScheme` for all colors (primary, secondary, surface, etc.)
    - `MaterialTheme.typography` for all text styles (displayLarge, headlineMedium, bodyLarge, etc.)
    - `MaterialTheme.shapes` for all component shapes (small, medium, large)
    - **NEVER** hardcode colors, dimensions, or typography values
  - **Required Pattern**:
    ```kotlin
    @Composable
    fun MyScreen() {
        AppTheme {
            Column(
                modifier = Modifier
                    .fillMaxSize()
                    .background(MaterialTheme.colorScheme.background)
                    .padding(Dimens.paddingMedium), // Always use Dimens for spacing
                verticalArrangement = Arrangement.spacedBy(Dimens.paddingSmall)
            ) {
                Text(
                    text = "Title",
                    style = MaterialTheme.typography.headlineMedium,
                    color = MaterialTheme.colorScheme.onBackground
                )
                
                Card(
                    colors = CardDefaults.cardColors(
                        containerColor = MaterialTheme.colorScheme.surface
                    ),
                    shape = MaterialTheme.shapes.medium,
                    elevation = CardDefaults.cardElevation(defaultElevation = Dimens.elevationSmall),
                    modifier = Modifier.padding(Dimens.paddingExtraSmall)
                ) {
                    Column(
                        modifier = Modifier.padding(Dimens.paddingMedium)
                    ) {
                        // Card content
                    }
                }
            }
        }
    }
    ```
  - **Use Material Components**: Card, Button, OutlinedButton, TextField, etc. with their default Material 3 styling
  - **Color Usage Rules**:
    - Background: `MaterialTheme.colorScheme.background`
    - Surface: `MaterialTheme.colorScheme.surface`
    - Primary actions: `MaterialTheme.colorScheme.primary`
    - Text on background: `MaterialTheme.colorScheme.onBackground`
    - Text on surface: `MaterialTheme.colorScheme.onSurface`
  - **Typography Rules**:
    - Large headings: `MaterialTheme.typography.displayLarge/Medium/Small`
    - Section headings: `MaterialTheme.typography.headlineLarge/Medium/Small`
    - Body text: `MaterialTheme.typography.bodyLarge/Medium/Small`
    - Labels: `MaterialTheme.typography.labelLarge/Medium/Small`
  - **Spacing Guidelines**:
<<<<<<< HEAD
    - **ALWAYS** use Dimens object for all spacing and dimensions
    - **NEVER** hardcode spacing values like 4.dp, 8.dp, 16.dp, etc.
    - Available spacing: Dimens.paddingExtraSmall, Dimens.paddingSmall, Dimens.paddingMedium, Dimens.paddingLarge
    - For custom dimensions, add them to the existing Dimens object in Theme.kt
=======
    - Use standard Material spacing: 4.dp, 8.dp, 12.dp, 16.dp, 20.dp, 24.dp, 32.dp
    - For custom dimensions, define them in a `Dimens` object
- **CRITICAL: Code Quality with Detekt**:
  - **ALWAYS** run `./gradlew detekt` before committing code
  - **MANDATORY**: All detekt issues must be resolved before PR submission
  - **NEVER** ignore detekt warnings - they indicate code quality problems
  - **PROACTIVE**: Run detekt during development, not just before commits
  
  **Common Detekt Issues & Solutions**:
  - **LongParameterList**: Create data classes to group related parameters
    ```kotlin
    // ❌ WRONG - Too many parameters
    fun MyFunction(a: String, b: String, c: String, d: String, e: String, f: String)
    
    // ✅ CORRECT - Use data class
    data class MyFunctionData(val a: String, val b: String, ...)
    fun MyFunction(data: MyFunctionData)
    ```
  
  - **LongMethod**: Break large functions into smaller, focused functions
    ```kotlin
    // ❌ WRONG - Function too long (>60 lines)
    @Composable
    fun MyScreen() {
        // 80+ lines of code
    }
    
    // ✅ CORRECT - Break into smaller functions
    @Composable
    fun MyScreen() {
        MyScreenHeader()
        MyScreenContent()
        MyScreenFooter()
    }
    ```
  
  - **MagicNumber**: Replace magic numbers with named constants
    ```kotlin
    // ❌ WRONG - Magic numbers
    if (page == 3) { ... }
    PageIndicator(totalPages = 4)
    
    // ✅ CORRECT - Named constants
    private const val TOTAL_PAGES = 4
    private const val CONTACT_PAGE = 3
    if (page == CONTACT_PAGE) { ... }
    PageIndicator(totalPages = TOTAL_PAGES)
    ```
  
  - **MaxLineLength**: Break long lines (usually >120 characters)
    ```kotlin
    // ❌ WRONG - Line too long
    .padding(horizontal = if (index < totalPages - 1) Dimens.paddingMedium else Dimens.paddingExtraSmall)
    
    // ✅ CORRECT - Extract to variable
    val horizontalPadding = if (index < totalPages - 1) {
        Dimens.paddingMedium
    } else {
        Dimens.paddingExtraSmall
    }
    .padding(horizontal = horizontalPadding)
    ```
  
  - **UnusedPrivateMember**: For Compose previews, add suppress annotation
    ```kotlin
    // ✅ CORRECT - Suppress for preview functions
    @Preview
    @Composable
    @Suppress("UnusedPrivateMember")
    private fun MyComponentPreview() { ... }
    ```

>>>>>>> e95c59aa
- **NEW**: Be aware of automated CI/CD pipeline:
  - Tests run automatically on PR creation
  - Detekt analysis provides code quality feedback
  - Review PR comments for automated feedback
  - Check artifacts for detailed test/quality reports
  - Address CI feedback before merging

### Code Review Focus
- Offline functionality testing
- Battery usage impact
- Security implications
- Accessibility compliance
- Cultural sensitivity
- Performance optimization
- **NEW**: CI/CD Integration:
  - Review automated test results in PR comments
  - Check code quality feedback from Detekt
  - Download artifacts for detailed analysis when needed
  - Ensure all CI checks pass before approval
---<|MERGE_RESOLUTION|>--- conflicted
+++ resolved
@@ -52,7 +52,16 @@
    ./gradlew :composeApp:testDebugUnitTest detekt
    ```
 
-<<<<<<< HEAD
+8. **Pre-commit validation** (MANDATORY before all commits):
+   ```bash
+   ./gradlew detekt test
+   ```
+   
+9. **Fix detekt issues automatically** (when possible):
+   ```bash
+   ./gradlew detektFormat
+   ```
+
 ### Gradle Wrapper Notes
 
 - If you encounter `ClassNotFoundException: org.gradle.wrapper.GradleWrapperMain`, the gradle wrapper jar may be corrupted
@@ -63,17 +72,6 @@
   sdk install gradle 8.11.1
   gradle wrapper
   ```
-=======
-8. **Pre-commit validation** (MANDATORY before all commits):
-   ```bash
-   ./gradlew detekt test
-   ```
-   
-9. **Fix detekt issues automatically** (when possible):
-   ```bash
-   ./gradlew detektFormat
-   ```
->>>>>>> e95c59aa
 
 ## Architecture Overview
 
@@ -1157,12 +1155,10 @@
     - Body text: `MaterialTheme.typography.bodyLarge/Medium/Small`
     - Labels: `MaterialTheme.typography.labelLarge/Medium/Small`
   - **Spacing Guidelines**:
-<<<<<<< HEAD
     - **ALWAYS** use Dimens object for all spacing and dimensions
     - **NEVER** hardcode spacing values like 4.dp, 8.dp, 16.dp, etc.
     - Available spacing: Dimens.paddingExtraSmall, Dimens.paddingSmall, Dimens.paddingMedium, Dimens.paddingLarge
     - For custom dimensions, add them to the existing Dimens object in Theme.kt
-=======
     - Use standard Material spacing: 4.dp, 8.dp, 12.dp, 16.dp, 20.dp, 24.dp, 32.dp
     - For custom dimensions, define them in a `Dimens` object
 - **CRITICAL: Code Quality with Detekt**:
@@ -1235,7 +1231,6 @@
     private fun MyComponentPreview() { ... }
     ```
 
->>>>>>> e95c59aa
 - **NEW**: Be aware of automated CI/CD pipeline:
   - Tests run automatically on PR creation
   - Detekt analysis provides code quality feedback

name: "CodeQL"

on:
  push:
    branches: [ "main" ]
  pull_request:
    branches: [ "main" ]
  schedule:
    - cron: '20 19 * * 1'

jobs:
  # Job to detect which files changed
  changes:
    runs-on: ubuntu-latest
    # Always run, but output different values for scheduled vs non-scheduled
    outputs:
      backend: ${{ github.event_name == 'schedule' && 'true' || steps.changes.outputs.backend || 'false' }}
      mobile: ${{ github.event_name == 'schedule' && 'true' || steps.changes.outputs.mobile || 'false' }}
    steps:
<<<<<<< HEAD
      - uses: actions/checkout@v5
      - uses: dorny/paths-filter@v2
=======
      - uses: actions/checkout@v4
      - uses: dorny/paths-filter@v3
>>>>>>> 1bbf6c2c
        id: changes
        if: github.event_name != 'schedule'
        with:
          filters: |
            backend:
              - 'backend/**'
            mobile:
              - 'mobile/**'

  analyze:
    name: Analyze (${{ matrix.language }}-${{ matrix.build-dir }})
    runs-on: ${{ matrix.language == 'swift' && 'macos-latest' || 'ubuntu-latest' }}
    timeout-minutes: 360
    needs: [changes]
    if: |
      (matrix.build-dir == 'backend' && needs.changes.outputs.backend == 'true') ||
      (matrix.build-dir == 'mobile' && needs.changes.outputs.mobile == 'true')
    permissions:
      security-events: write
      packages: read
      actions: read
      contents: read

    strategy:
      fail-fast: false
      matrix:
        include:
        - language: java-kotlin
          build-mode: manual
          build-dir: backend
        - language: java-kotlin
          build-mode: manual
          build-dir: mobile
        - language: swift
          build-mode: manual
          build-dir: mobile

    steps:
    - name: Checkout repository
      uses: actions/checkout@v5

    - name: Set up JDK 17
      if: matrix.language == 'java-kotlin'
      uses: actions/setup-java@v5
      with:
        java-version: '17'
        distribution: 'temurin'

    - name: Setup Gradle
      if: matrix.language == 'java-kotlin'
      uses: gradle/actions/setup-gradle@v4
      with:
        gradle-version: 8.11.1

    - name: Initialize CodeQL
      uses: github/codeql-action/init@v3
      with:
        languages: ${{ matrix.language }}
        build-mode: ${{ matrix.build-mode }}

    - name: Build Backend
      if: matrix.language == 'java-kotlin' && matrix.build-dir == 'backend'
      run: |
        cd backend
        # Ensure Kotlin compilation is captured by CodeQL
        gradle compileKotlin
        gradle detekt
        gradle build -x test

    - name: Setup Firebase Config for Mobile
      if: matrix.language == 'java-kotlin' && matrix.build-dir == 'mobile'
      run: |
        # Check if the existing google-services.json file is valid
        if [ -f mobile/composeApp/google-services.json ]; then
          if python3 -m json.tool mobile/composeApp/google-services.json > /dev/null 2>&1; then
            echo "✅ Existing Firebase configuration file is valid"
            EXISTING_CONFIG_VALID=true
          else
            echo "⚠️ Existing Firebase configuration file is invalid"
            EXISTING_CONFIG_VALID=false
          fi
        else
          echo "ℹ️ No existing Firebase configuration file found"
          EXISTING_CONFIG_VALID=false
        fi
        
        # Try to use secret if available, but fall back to existing file
        if [ -n "${{ secrets.GOOGLE_SERVICES_JSON }}" ]; then
          echo "🔄 Attempting to decode Firebase config from secret..."
          if echo "${{ secrets.GOOGLE_SERVICES_JSON }}" | base64 --decode > mobile/composeApp/google-services.json.tmp 2>/dev/null; then
            # Verify the decoded file is valid JSON
            if python3 -m json.tool mobile/composeApp/google-services.json.tmp > /dev/null 2>&1; then
              echo "✅ Firebase config from secret is valid, using it"
              mv mobile/composeApp/google-services.json.tmp mobile/composeApp/google-services.json
            else
              echo "⚠️ Firebase config from secret is not valid JSON"
              rm -f mobile/composeApp/google-services.json.tmp
              if [ "$EXISTING_CONFIG_VALID" = "true" ]; then
                echo "✅ Keeping existing valid Firebase configuration"
              else
                echo "❌ No valid Firebase configuration available"
              fi
            fi
          else
            echo "⚠️ Failed to decode GOOGLE_SERVICES_JSON secret (invalid Base64)"
            rm -f mobile/composeApp/google-services.json.tmp
            if [ "$EXISTING_CONFIG_VALID" = "true" ]; then
              echo "✅ Keeping existing valid Firebase configuration"
            else
              echo "❌ No valid Firebase configuration available"
            fi
          fi
        else
          echo "ℹ️ GOOGLE_SERVICES_JSON secret not found"
          if [ "$EXISTING_CONFIG_VALID" = "true" ]; then
            echo "✅ Using existing valid Firebase configuration"
          else
            echo "ℹ️ Building without Firebase configuration"
          fi
        fi
        
        # Final status check and create template if needed
        if [ -f mobile/composeApp/google-services.json ]; then
          echo "ℹ️ Building with Firebase configuration"
        else
          echo "ℹ️ No Firebase configuration available, creating template file"
          # Create a minimal template google-services.json to prevent build failure
          echo '{
            "project_info": {
              "project_number": "000000000000",
              "project_id": "template-project",
              "storage_bucket": "template-project.appspot.com"
            },
            "client": [
              {
                "client_info": {
                  "mobilesdk_app_id": "1:000000000000:android:0000000000000000000000",
                  "android_client_info": {
                    "package_name": "io.asterixorobelix.afrikaburn"
                  }
                },
                "oauth_client": [],
                "api_key": [
                  {
                    "current_key": "AIzaSyDummyKeyForCodeQLAnalysis000000000000000"
                  }
                ],
                "services": {
                  "appinvite_service": {
                    "other_platform_oauth_client": []
                  }
                }
              }
            ],
            "configuration_version": "1"
          }' > mobile/composeApp/google-services.json
          echo "✅ Template Firebase configuration created for build compatibility"
        fi

    - name: Build Mobile
      if: matrix.language == 'java-kotlin' && matrix.build-dir == 'mobile'
      run: |
        cd mobile
        gradle build -x test

    - name: Setup Gradle for Swift
      if: matrix.language == 'swift'
      uses: gradle/actions/setup-gradle@v4
      with:
        gradle-version: 8.11.1

    - name: Setup Xcode
      if: matrix.language == 'swift'
      uses: maxim-lobanov/setup-xcode@v1
      with:
        xcode-version: 'latest-stable'
    
    - name: Create dummy gradlew for iOS build
      if: matrix.language == 'swift'
      run: |
        cd mobile
        echo '#!/bin/bash' > gradlew
        echo 'gradle "$@"' >> gradlew
        chmod +x gradlew
    
    - name: Build iOS App
      if: matrix.language == 'swift'
      run: |
        cd mobile/iosApp
        xcodebuild -project iosApp.xcodeproj -scheme iosApp -destination 'platform=iOS Simulator,name=iPhone 16' -sdk iphonesimulator CODE_SIGNING_REQUIRED=NO CODE_SIGNING_ALLOWED=NO

    - name: Perform CodeQL Analysis
      uses: github/codeql-action/analyze@v3
      with:
        category: "/language:${{matrix.language}}-${{matrix.build-dir}}"<|MERGE_RESOLUTION|>--- conflicted
+++ resolved
@@ -17,13 +17,8 @@
       backend: ${{ github.event_name == 'schedule' && 'true' || steps.changes.outputs.backend || 'false' }}
       mobile: ${{ github.event_name == 'schedule' && 'true' || steps.changes.outputs.mobile || 'false' }}
     steps:
-<<<<<<< HEAD
       - uses: actions/checkout@v5
-      - uses: dorny/paths-filter@v2
-=======
-      - uses: actions/checkout@v4
       - uses: dorny/paths-filter@v3
->>>>>>> 1bbf6c2c
         id: changes
         if: github.event_name != 'schedule'
         with:
